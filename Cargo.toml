--- conflicted
+++ resolved
@@ -16,13 +16,8 @@
 float-ord = "0.2"
 atomic_float = "0.1"
 pyo3 = { version = "0.17.1", features = ["extension-module"] }
-<<<<<<< HEAD
 simple_grad = {git = "https://github.com/Refefer/SimpleGrad"}
 #simple_grad = {path = "/home/astanton/src/SimpleGrad"}
-=======
-#simple_grad = {git = "https://github.com/Refefer/SimpleGrad"}
-simple_grad = {path = "/home/andrew/Projects/simplegrad"}
->>>>>>> 8147a2da
 indicatif = "0.17.1"
 
 [target.'cfg(not(target_env = "msvc"))'.dependencies]
