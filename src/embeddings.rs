--- conflicted
+++ resolved
@@ -37,18 +37,10 @@
                     ei * ej
                 }).sum::<f32>();
                 let cosine_score = dot / (d1.sqrt() * d2.sqrt());
-<<<<<<< HEAD
-                let dist = -cosine_score + 1.;
-                if dist.is_nan() {
-                    std::f32::INFINITY
-                } else {
-                    dist
-=======
                 if cosine_score.is_nan() {
                     std::f32::INFINITY
                 } else {
                     -cosine_score + 1.
->>>>>>> 91555a38
                 }
             },
 
